--- conflicted
+++ resolved
@@ -4,18 +4,7 @@
     import uuid
     import datetime
     import time
-<<<<<<< HEAD
-    from botocore.config import Config
-=======
     from calcloud import batch
->>>>>>> 601ce859
-
-    config = Config(
-        retries = {
-        'max_attempts': 100,
-        'mode': 'adaptive'
-        }
-    )
 
     # various metadata definitions
     jobStatuses = ["FAILED", "SUBMITTED", "PENDING", "RUNNABLE", "STARTING", "RUNNING", "SUCCEEDED"]
@@ -45,18 +34,9 @@
     default_timestamp = 0
     maxJobResults = 100
 
-<<<<<<< HEAD
-    tnew = time.time()
-
-    s3 = boto3.client("s3", config=config)
-    batch = boto3.client("batch", config=config)
-    gateway = boto3.client("storagegateway", config=config)
-    maxJobResults = 1000
-=======
     # we need s3 to upload the snapshot, and storagegateway to refresh the cache
     s3 = boto3.client("s3")
     gateway = boto3.client("storagegateway")
->>>>>>> 601ce859
 
     with open(filename, "w") as fout:
         # write the header
