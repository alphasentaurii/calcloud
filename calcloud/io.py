--- conflicted
+++ resolved
@@ -20,10 +20,7 @@
     "ControlIo",
     "InputsIo",
     "OutputsIo",
-<<<<<<< HEAD
     "JsonIo",
-=======
->>>>>>> dcc8f209
     "MetadataIo",
 ]
 
@@ -451,7 +448,6 @@
     """
 
 
-<<<<<<< HEAD
 class MetadataIo(JsonIo):
     """Provides simple standard operations on the processing job control metadata,
     transparently serializing/de-serializing Python objects as a JSON encoded payload.
@@ -478,11 +474,6 @@
 
     >>> comm.xdata.delete("all")
     """
-=======
-class JsonIo(S3Io):
-    """Serializes/deserializes objects to JSON when putting/getting from S3."""
->>>>>>> dcc8f209
-
     def list(self, prefixes="all", max_objects=s3.MAX_LIST_OBJECTS):
         """Given S3 `prefixes` described earlier, use list_s3() to generate a
         sequence of listed objects and yield only the final prefix
@@ -499,28 +490,6 @@
         assert hst.IPPPSSOOT_RE.match(ipppssoot) or ipppssoot in ["all", ""], f"Bad ipppssoot {ipppssoot}"
         prefix = f"{ipppssoot}/job.json" if ipppssoot not in ["all", ""] else ""
         return super().path(prefix)
-
-
-class MetadataIo(JsonIo):
-    """Provides simple standard operations on the processing job control metadata,
-    transparently serializing/de-serializing Python objects as a JSON encoded payload.
-
-    Metadata is stored in the ipppssoot control folder as s3://.../control/ipppssoot/job.json
-
-    >>> comm = get_io_bundle()
-
-    >>> obj = {'job_params': {'memory': 1500, 'vcpus': 2}, 'job_id': '1cc5817c-8d93-4119-bbd4-25407ee233b5', 'retry': 0}
-    >>> comm.metadata.put('lcw303cjq', obj)
-
-    >>> list(comm.metadata.list_s3('lcw303cjq'))  #doctest: +ELLIPSIS
-    ['s3://.../control/lcw303cjq/job.json']
-
-    >>> comm.metadata.get('lcw303cjq')
-    {'job_params': {'memory': 1500, 'vcpus': 2}, 'job_id': '1cc5817c-8d93-4119-bbd4-25407ee233b5', 'retry': 0}
-    """
-
-    def path(self, ipppssoot):
-        return self.s3_path + f"/{ipppssoot}/job.json"
 
 
 # -------------------------------------------------------------
@@ -538,11 +507,7 @@
         self.inputs = InputsIo(self.bucket + "/inputs", self.client)  # simple text inputs i/o, abitrary file prefix
         self.outputs = OutputsIo(self.bucket + "/outputs", self.client)  # simple text outputs i/o, abitrary file prefix
         self.control = ControlIo(self.bucket + "/control", self.client)  # simple text control i/o, abitrary file prefix
-<<<<<<< HEAD
         self.xdata = MetadataIo(self.bucket + "/control", self.client)  # serialized object job control metadata i/o
-=======
-        self.metadata = MetadataIo(self.bucket + "/control", self.client)  # serialized object job control metadata i/o
->>>>>>> dcc8f209
 
 
 def get_io_bundle(bucket=s3.DEFAULT_BUCKET, client=None):
