--- conflicted
+++ resolved
@@ -54,12 +54,8 @@
 def ddb_download(table_name):
     """retrieves data from dynamodb
     Default subset is None: download all data
-<<<<<<< HEAD
-    To filter the query, pass a timestamp (int) to subset arg
-=======
     To query a subset, pass filter expression values (dict)
     Ex: filter = {'attribute': 'timestamp', ''}
->>>>>>> 6f579aeb
     """
     table = dynamodb.Table(table_name)
     key_set = ["ipst"]
