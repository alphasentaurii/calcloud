module "calcloud_lambda_rescueJob" {
  source = "terraform-aws-modules/lambda/aws"

  function_name = "calcloud-job-rescue${local.environment}"
  description   = "Rescues the specified ipppssoot (must be in error state) by deleting all outputs and messages and re-placing."
  # the path is relative to the path inside the lambda env, not in the local filesystem. 
  handler       = "rescue_handler.lambda_handler"
  runtime       = "python3.6"
  publish       = false
<<<<<<< HEAD
  timeout       = 900
=======
  timeout       = 300
  cloudwatch_logs_retention_in_days = 30
>>>>>>> c2c271e6

  source_path = [
    {
      # this is the lambda itself. The code in path will be placed directly into the lambda execution path
      path = "${path.module}/../lambda/JobRescue"
      pip_requirements = false
    },
    {
      # calcloud for the package. We don't need to install boto3 and whatnot so we leave out the pip requirements
      # in the zip it will be installed into a directory called calcloud
      path = "${path.module}/../calcloud"
      prefix_in_zip = "calcloud"
      pip_requirements = false
    }
  ]

  store_on_s3 = true
  s3_bucket   = aws_s3_bucket.calcloud_lambda_envs.id

  # ensures that terraform doesn't try to mess with IAM
  create_role = false
  attach_cloudwatch_logs_policy = false
  attach_dead_letter_policy = false
  attach_network_policy = false
  attach_tracing_policy = false
  attach_async_event_policy = false
  # existing role for the lambda
  # will need to parametrize when ITSD takes over role creation. 
  # for now this role was created by hand in the console, it is not terraform managed
  lambda_role = data.aws_ssm_parameter.lambda_delete_role.value   # XXX Re-use DELETE ROLE
  
  environment_variables = {
    JOBDEFINITION = aws_batch_job_definition.calcloud.name,
    NORMALQUEUE = aws_batch_job_queue.batch_queue.name,
    OUTLIERQUEUE = aws_batch_job_queue.batch_outlier_queue.name,
  }

  tags = {
    Name = "calcloud-job-rescue${local.environment}"
  }
}

# for the s3 event trigger for rescue lambda
resource "aws_lambda_permission" "allow_bucket_rescueLambda" {
  statement_id  = "AllowExecutionFromS3Bucket"
  action        = "lambda:InvokeFunction"
  function_name = module.calcloud_lambda_rescueJob.this_lambda_function_arn
  principal     = "s3.amazonaws.com"
  source_arn    = aws_s3_bucket.calcloud.arn
}
<|MERGE_RESOLUTION|>--- conflicted
+++ resolved
@@ -7,12 +7,8 @@
   handler       = "rescue_handler.lambda_handler"
   runtime       = "python3.6"
   publish       = false
-<<<<<<< HEAD
   timeout       = 900
-=======
-  timeout       = 300
   cloudwatch_logs_retention_in_days = 30
->>>>>>> c2c271e6
 
   source_path = [
     {
