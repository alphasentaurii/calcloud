module "calcloud_lambda_submit" {
  source = "terraform-aws-modules/lambda/aws"

  function_name = "calcloud-job-submit${local.environment}"
  description   = "looks for placed-ipppssoot messages and submits jobs to Batch"
  # the path is relative to the path inside the lambda env, not in the local filesystem. 
  handler       = "s3_trigger_handler.lambda_handler"
  runtime       = "python3.6"
  publish       = false
<<<<<<< HEAD
  timeout       = 900
=======
  timeout       = 30
  cloudwatch_logs_retention_in_days = 30
>>>>>>> c2c271e6

  source_path = [
    {
      # this is the lambda itself. The code in path will be placed directly into the lambda execution path
      path = "${path.module}/../lambda/s3_trigger"
      pip_requirements = false
    },
    {
      # calcloud for the package. We don't need to install boto3 and whatnot so we leave out the pip requirements
      # in the zip it will be installed into a directory called calcloud
      path = "${path.module}/../calcloud"
      prefix_in_zip = "calcloud"
      pip_requirements = false
    }
  ]

  store_on_s3 = true
  s3_bucket   = aws_s3_bucket.calcloud_lambda_envs.id

  # ensures that terraform doesn't try to mess with IAM
  create_role = false
  attach_cloudwatch_logs_policy = false
  attach_dead_letter_policy = false
  attach_network_policy = false
  attach_tracing_policy = false
  attach_async_event_policy = false
  # existing role for the lambda
  # will need to parametrize when ITSD takes over role creation. 
  # for now this role was created by hand in the console, it is not terraform managed
  lambda_role = data.aws_ssm_parameter.lambda_submit_role.value

  environment_variables = {
    JOBDEFINITION = aws_batch_job_definition.calcloud.name,
    NORMALQUEUE = aws_batch_job_queue.batch_queue.name,
    OUTLIERQUEUE = aws_batch_job_queue.batch_outlier_queue.name,
  }

  tags = {
    Name = "calcloud-job-submit${local.environment}"
  }
}

# for the s3 event trigger for submit lambda
resource "aws_lambda_permission" "allow_bucket" {
  statement_id  = "AllowExecutionFromS3Bucket"
  action        = "lambda:InvokeFunction"
  function_name = module.calcloud_lambda_submit.this_lambda_function_arn
  principal     = "s3.amazonaws.com"
  source_arn    = aws_s3_bucket.calcloud.arn
}<|MERGE_RESOLUTION|>--- conflicted
+++ resolved
@@ -7,12 +7,8 @@
   handler       = "s3_trigger_handler.lambda_handler"
   runtime       = "python3.6"
   publish       = false
-<<<<<<< HEAD
   timeout       = 900
-=======
-  timeout       = 30
   cloudwatch_logs_retention_in_days = 30
->>>>>>> c2c271e6
 
   source_path = [
     {
